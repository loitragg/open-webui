{
<<<<<<< HEAD
	"name": "Open WebUI",
	"short_name": "WebUI",
	"icons": [
	  {
		"src": "/static/web-app-manifest-192x192.png",
		"sizes": "192x192",
		"type": "image/png",
		"purpose": "maskable"
	  },
	  {
		"src": "/static/web-app-manifest-512x512.png",
		"sizes": "512x512",
		"type": "image/png",
		"purpose": "maskable"
	  }
	],
	"theme_color": "#ffffff",
	"background_color": "#ffffff",
	"display": "standalone"
  }
=======
  "name": "Open WebUI",
  "short_name": "WebUI",
  "icons": [
    {
      "src": "/static/web-app-manifest-192x192.png",
      "sizes": "192x192",
      "type": "image/png",
      "purpose": "maskable"
    },
    {
      "src": "/static/web-app-manifest-512x512.png",
      "sizes": "512x512",
      "type": "image/png",
      "purpose": "maskable"
    }
  ],
  "theme_color": "#ffffff",
  "background_color": "#ffffff",
  "display": "standalone"
}
>>>>>>> 1173459e
<|MERGE_RESOLUTION|>--- conflicted
+++ resolved
@@ -1,26 +1,4 @@
 {
-<<<<<<< HEAD
-	"name": "Open WebUI",
-	"short_name": "WebUI",
-	"icons": [
-	  {
-		"src": "/static/web-app-manifest-192x192.png",
-		"sizes": "192x192",
-		"type": "image/png",
-		"purpose": "maskable"
-	  },
-	  {
-		"src": "/static/web-app-manifest-512x512.png",
-		"sizes": "512x512",
-		"type": "image/png",
-		"purpose": "maskable"
-	  }
-	],
-	"theme_color": "#ffffff",
-	"background_color": "#ffffff",
-	"display": "standalone"
-  }
-=======
   "name": "Open WebUI",
   "short_name": "WebUI",
   "icons": [
@@ -40,5 +18,4 @@
   "theme_color": "#ffffff",
   "background_color": "#ffffff",
   "display": "standalone"
-}
->>>>>>> 1173459e
+}